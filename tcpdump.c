--- conflicted
+++ resolved
@@ -590,11 +590,7 @@
 {
         char *filename = malloc(NAME_MAX + 1);
         if (filename == NULL)
-<<<<<<< HEAD
-            error("Makefilename: malloc);
-=======
             error("Makefilename: malloc");
->>>>>>> edcbbb62
 
         /* Process with strftime if Gflag is set. */
         if (Gflag != 0) {
