--- conflicted
+++ resolved
@@ -437,12 +437,8 @@
 extern void pptp_print(netdissect_options *,const u_char *, u_int);
 #endif
 
-<<<<<<< HEAD
-extern void ipnet_print(netdissect_options *,const u_char *, u_int, u_int);
 extern u_int ipnet_if_print(netdissect_options *,const struct pcap_pkthdr *, const u_char *);
 
-=======
->>>>>>> b4883f09
 #if 0
 #ifdef INET6
 extern void ip6_print(netdissect_options *,const u_char *, u_int);
