--- conflicted
+++ resolved
@@ -87,13 +87,8 @@
 	print-l2tp.c print-lane.c print-ldp.c print-lldp.c print-llc.c \
         print-lmp.c print-lspping.c print-lwapp.c \
 	print-lwres.c print-mobile.c print-mpcp.c print-mpls.c print-mptcp.c print-msdp.c \
-<<<<<<< HEAD
-	print-msnlb.c print-nfs.c print-ntp.c print-null.c print-olsr.c \
-	print-openflow.c print-openflow-1.0.c print-ospf.c \
-=======
 	print-msnlb.c print-nfs.c print-ntp.c print-null.c print-nflog.c \
-	print-olsr.c print-ospf.c \
->>>>>>> 85f8a998
+	print-olsr.c print-openflow.c print-openflow-1.0.c print-ospf.c \
 	print-pgm.c print-pim.c \
 	print-ppi.c print-ppp.c print-pppoe.c print-pptp.c \
 	print-radius.c print-raw.c print-rip.c print-rpki-rtr.c print-rrcp.c print-rsvp.c \
